# Continual learning with the Neural Tangent Ensemble

Motivated by the problem of continual learning, and also by the biological observations of Dale's Law and pruning, we make the following observations:
1. Ensembles are natural continual learners
2. Neural networks can be interpreted as large ensembles over the space of input/output functions. 
  a. In the NTK expansion (i.e. just Taylor expand your network around the init), each parameter contributes its own component function given by its *Jacobian* (or "neural tangent").
  b. The size of the change in parameter is the weight of that component function in the ensemble.
  c. If you expand around the origin, the weights themselves (rather than the change) become the weights in the ensemble.
2. This interpretation gives you a learning rule which is, arguably, more biological. First, it is multiplicative, so positive weights stay positive and negative weights stay negative. Second, it gives you a way of thinking about pruning.

See the manuscript document for the Algorithm.

## Current demonstrations

### Jax
#### Installation
```bash
# or replace micromamba with conda...but you should really use micromamba
micromamba create -f environment.yaml

# active environment
micromamba activate neural-tangent-ensemble

# install deps
poetry install --no-root
```
#### Running
The Shuffled MNIST experiment can be run with:
```bash
# for backprop
python train-continual-learning.py

# for nte
python train-continual-learning.py optimizer=ntk-ensemble
```

Check out the configs for more options about hyperparameters, tasks, etc. All configurations are managed with Hydra.
### Pytorch demo notebooks

This implementation uses Pytorch `functools` to obtain per-example gradients via `vmap`. Using Shuffled MNIST as a testbed, there are demonstration notebooks for:
 - `pytorch_demo/demo_bayes.ipynb`: Demonstrates the NTK ensemble idea.
 - `pytorch_demo/demo_pruning.ipynb`: Plays around with learning by ONLY pruning. 
<<<<<<< HEAD
 - `pytorch_demo/gradient alignment is the problem.ipynb`: Compares the gradients of the NTK ensemble with the gradients at initialization. The two can diverge rapidly.
=======
 - `pytorch_demo/gradient alignment is the problem.ipynb`: Compares the gradients of the NTK ensemble with the gradients at initialization. The two can diverge rapidly.
>>>>>>> 6d537eac
<|MERGE_RESOLUTION|>--- conflicted
+++ resolved
@@ -40,8 +40,4 @@
 This implementation uses Pytorch `functools` to obtain per-example gradients via `vmap`. Using Shuffled MNIST as a testbed, there are demonstration notebooks for:
  - `pytorch_demo/demo_bayes.ipynb`: Demonstrates the NTK ensemble idea.
  - `pytorch_demo/demo_pruning.ipynb`: Plays around with learning by ONLY pruning. 
-<<<<<<< HEAD
- - `pytorch_demo/gradient alignment is the problem.ipynb`: Compares the gradients of the NTK ensemble with the gradients at initialization. The two can diverge rapidly.
-=======
- - `pytorch_demo/gradient alignment is the problem.ipynb`: Compares the gradients of the NTK ensemble with the gradients at initialization. The two can diverge rapidly.
->>>>>>> 6d537eac
+ - `pytorch_demo/gradient alignment is the problem.ipynb`: Compares the gradients of the NTK ensemble with the gradients at initialization. The two can diverge rapidly.